--- conflicted
+++ resolved
@@ -6,42 +6,21 @@
 use crate::position_container::PositionContainer;
 use crate::position_reader::Symbol;
 use crate::token::{Token, TokenKind};
-<<<<<<< HEAD
-use miette::{IntoDiagnostic, NamedSource, SourceOffset, SourceSpan};
-use std::iter::{Enumerate, Peekable};
-use std::sync::Arc;
+
+mod error;
 
 /// A lexer is an iterator that consumes the FTL sourcecode char-by-char and returns the parsed [Token]s.
 pub struct Lexer<LetterIter: Iterator<Item=char>> {
     /// The source to read the letters from.
     letters: Peekable<Enumerate<LetterIter>>,
-=======
-
-mod error;
-
-/// A lexer is an iterator that consumes the FTL sourcecode char-by-char and returns the parsed [Token]s.
-pub struct Lexer<SymbolIter: Iterator<Item=Symbol>> {
-    /// The source to read the symbols from.
-    symbols: Peekable<SymbolIter>,
->>>>>>> 4a4e2b5c
 
     named_source: Arc<NamedSource>,
 }
 
-<<<<<<< HEAD
 impl<LetterIter: Iterator<Item=char>> Lexer<LetterIter> {
     /// Creates a new Lexer from the given char iterator.
     pub fn new(symbols: LetterIter, named_source: Arc<NamedSource>) -> Self {
         Self { letters: symbols.enumerate().peekable(), named_source }
-=======
-impl<SymbolIter: Iterator<Item=Symbol>> Lexer<SymbolIter> {
-    /// Creates a new Lexer from the given symbol iterator.
-    pub fn new(symbols: SymbolIter, named_source: Arc<NamedSource>) -> Self {
-        Self {
-            symbols: symbols.peekable(),
-            named_source,
-        }
->>>>>>> 4a4e2b5c
     }
 
     /// Checks if [Self::letters] will yield a letter nex, that should be ignored, i.e. skipped.
@@ -116,7 +95,7 @@
                     src: self.named_source.clone(),
                     err_span: SourceSpan::new(position.into(), letter.len_utf8().into()),
                 }
-                    .into())
+                .into())
             }
         };
         Some(symbol)
@@ -183,13 +162,8 @@
                     _ => {
                         return Ok(Token {
                             data: TokenKind::Equal,
-<<<<<<< HEAD
                             position: SourceSpan::new(position.into(), letter.len_utf8().into()),
                         })
-=======
-                            position: symbol.position,
-                        });
->>>>>>> 4a4e2b5c
                     }
                 };
                 match self.letters.next() {
@@ -345,15 +319,8 @@
             Ok(num) => num,
             Err(_) => return Err(error::ParseNumberError {
                     src: self.named_source.clone(),
-<<<<<<< HEAD
                     err_span: number_str.position,
             })?
-=======
-                    err_span: number.position,
-                }
-                    .into());
-            }
->>>>>>> 4a4e2b5c
         };
         Ok(Token {
             data: TokenKind::Number(number),
@@ -362,11 +329,7 @@
     }
 }
 
-<<<<<<< HEAD
 impl<LetterIter: Iterator<Item=char>> Iterator for Lexer<LetterIter> {
-=======
-impl<SymbolIter: Iterator<Item=Symbol>> Iterator for Lexer<SymbolIter> {
->>>>>>> 4a4e2b5c
     type Item = miette::Result<Token>;
 
     fn next(&mut self) -> Option<Self::Item> {
@@ -385,7 +348,7 @@
     [
         '+', '-', '=', '<', '*', '(', ')', '{', '}', '.', ':', ',', '/', ';',
     ]
-        .contains(&symbol)
+    .contains(&symbol)
 }
 
 /// Returns whether `letter` should be skipped or not.
