use std::sync::Arc;

use miette::{Diagnostic, NamedSource, SourceSpan};
use thiserror::Error;

#[derive(Diagnostic, Debug, Error)]
#[error("Unknown symbol")]
#[diagnostic(code(lexer::error::UnknownSymbol))]
pub struct UnknownSymbol {
    #[source_code]
    pub(crate) src: Arc<NamedSource>,
    #[label = "Unknown symbol"]
    pub(crate) err_span: SourceSpan,
}

#[derive(Diagnostic, Debug, Error)]
<<<<<<< HEAD
#[error("Illegal symbol")]
#[diagnostic(code(lexer::error::IllegalSymbol))]
pub struct IllegalSymbol {
=======
#[error("Illegal symbol after non-equal operator starting with `=/`")]
#[diagnostic(
code(lexer::error::IllegalNonEqualToken),
help("Add `/` after `=/` to complete non-equal operator")
)]
pub struct IllegalNonEqualToken {
>>>>>>> 4a4e2b5c
    #[source_code]
    pub(crate) src: Arc<NamedSource>,
    #[label = "Illegal symbol"]
    pub(crate) err_span: SourceSpan,
}

#[derive(Diagnostic, Debug, Error)]
#[error("Could not parse number")]
#[diagnostic(code(lexer::error::ParseNumberError))]
pub struct ParseNumberError {
    #[source_code]
    pub(crate) src: Arc<NamedSource>,
    #[label = "Illegal number"]
    pub(crate) err_span: SourceSpan,
    // TODO: Show original parsing error
    // #[related]
    // pub others: Vec<miette::Report>,
}<|MERGE_RESOLUTION|>--- conflicted
+++ resolved
@@ -14,18 +14,9 @@
 }
 
 #[derive(Diagnostic, Debug, Error)]
-<<<<<<< HEAD
 #[error("Illegal symbol")]
 #[diagnostic(code(lexer::error::IllegalSymbol))]
 pub struct IllegalSymbol {
-=======
-#[error("Illegal symbol after non-equal operator starting with `=/`")]
-#[diagnostic(
-code(lexer::error::IllegalNonEqualToken),
-help("Add `/` after `=/` to complete non-equal operator")
-)]
-pub struct IllegalNonEqualToken {
->>>>>>> 4a4e2b5c
     #[source_code]
     pub(crate) src: Arc<NamedSource>,
     #[label = "Illegal symbol"]
